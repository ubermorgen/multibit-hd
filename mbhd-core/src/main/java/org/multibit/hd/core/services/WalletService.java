--- conflicted
+++ resolved
@@ -288,12 +288,7 @@
       }
     }
 
-<<<<<<< HEAD
-    // Work out the fiat equivalent of the bitcoin payment
-    ExchangeKey exchangeKey = ExchangeKey.valueOf(Configurations.currentConfiguration.getBitcoinConfiguration().getExchangeKey());
-=======
     // fiat amount
->>>>>>> 87669b81
     FiatPayment amountFiat = new FiatPayment();
     amountFiat.setExchange(exchangeKey.getExchangeName());
     Optional<ExchangeRateChangedEvent> exchangeRateChangedEvent = CoreServices.getApplicationEventService().getLatestExchangeRateChangedEvent();
