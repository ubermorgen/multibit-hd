--- conflicted
+++ resolved
@@ -111,7 +111,6 @@
     String changeAddress = bitcoinNetworkService.getNextChangeAddress();
 
     BigInteger satoshis = enterAmountPanelModel.getEnterAmountModel().getSatoshis();
-    // Convert to satoshi
     String bitcoinAddress = enterAmountPanelModel.getEnterRecipientModel().getRecipient().get().getBitcoinAddress();
     String password = confirmPanelModel.getPasswordModel().getValue();
 
@@ -124,7 +123,7 @@
 
     bitcoinNetworkService.send(bitcoinAddress, satoshis, changeAddress, BitcoinNetworkService.DEFAULT_FEE_PER_KB, password);
 
-    // The send throws BitcoinSentEvents to which you subscribe to to work out success and failure.
+    // The send throws TransactionCreationEvents and BitcoinSentEvents to which you subscribe to to work out success and failure.
 
   }
 
@@ -194,7 +193,6 @@
   }
 
   /**
-<<<<<<< HEAD
    * <p>Reduced visibility for panel models only</p>
    *
    * @param reportPanelModel The "confirm" panel model
@@ -204,10 +202,7 @@
   }
 
   /**
-   * @return The transaction fee (a.k.a "miner's fee") without symbolic multiplier
-=======
    * @return The transaction fee (a.k.a "miner's fee") in satoshis
->>>>>>> aa7632be
    */
   public BigInteger getTransactionFee() {
     return transactionFee;
