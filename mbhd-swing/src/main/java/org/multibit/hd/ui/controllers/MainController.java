package org.multibit.hd.ui.controllers;

import com.google.common.base.Optional;
import com.google.common.base.Preconditions;
import com.google.common.eventbus.Subscribe;
import com.google.common.util.concurrent.*;
import org.bitcoinj.uri.BitcoinURI;
import org.bitcoinj.uri.BitcoinURIParseException;
import org.multibit.hd.core.concurrent.SafeExecutors;
import org.multibit.hd.core.config.BitcoinConfiguration;
import org.multibit.hd.core.config.Configurations;
import org.multibit.hd.core.dto.*;
import org.multibit.hd.core.events.*;
import org.multibit.hd.core.exceptions.ExceptionHandler;
import org.multibit.hd.core.exceptions.PaymentsSaveException;
import org.multibit.hd.core.exchanges.ExchangeKey;
import org.multibit.hd.core.managers.BackupManager;
import org.multibit.hd.core.managers.InstallationManager;
import org.multibit.hd.core.managers.WalletManager;
import org.multibit.hd.core.services.BackupService;
import org.multibit.hd.core.services.CoreServices;
import org.multibit.hd.core.services.ExchangeTickerService;
import org.multibit.hd.core.services.WalletService;
import org.multibit.hd.core.store.TransactionInfo;
import org.multibit.hd.core.utils.Dates;
import org.multibit.hd.hardware.core.HardwareWalletService;
import org.multibit.hd.hardware.core.events.HardwareWalletEvent;
<<<<<<< HEAD
import org.multibit.hd.hardware.core.events.HardwareWalletEvents;
=======
import org.multibit.hd.hardware.core.messages.Features;
>>>>>>> 3036006e
import org.multibit.hd.ui.events.controller.ControllerEvents;
import org.multibit.hd.ui.events.view.SwitchWalletEvent;
import org.multibit.hd.ui.events.view.ViewEvents;
import org.multibit.hd.ui.events.view.WizardHideEvent;
import org.multibit.hd.ui.languages.Languages;
import org.multibit.hd.ui.languages.MessageKey;
import org.multibit.hd.ui.models.AlertModel;
import org.multibit.hd.ui.models.Models;
import org.multibit.hd.ui.platform.listener.*;
import org.multibit.hd.ui.services.BitcoinURIListeningService;
import org.multibit.hd.ui.views.MainView;
import org.multibit.hd.ui.views.ViewKey;
import org.multibit.hd.ui.views.components.Buttons;
import org.multibit.hd.ui.views.components.Panels;
import org.multibit.hd.ui.views.fonts.AwesomeIcon;
import org.multibit.hd.ui.views.screens.Screen;
import org.multibit.hd.ui.views.themes.Theme;
import org.multibit.hd.ui.views.themes.ThemeKey;
import org.multibit.hd.ui.views.themes.Themes;
import org.multibit.hd.ui.views.wizards.Wizards;
import org.multibit.hd.ui.views.wizards.credentials.CredentialsRequestType;
import org.multibit.hd.ui.views.wizards.credentials.CredentialsState;
import org.multibit.hd.ui.views.wizards.credentials.CredentialsWizard;
import org.multibit.hd.ui.views.wizards.edit_wallet.EditWalletState;
import org.multibit.hd.ui.views.wizards.edit_wallet.EditWalletWizardModel;
import org.multibit.hd.ui.views.wizards.exit.ExitState;
import org.multibit.hd.ui.views.wizards.welcome.WelcomeWizard;
import org.multibit.hd.ui.views.wizards.welcome.WelcomeWizardMode;
import org.multibit.hd.ui.views.wizards.welcome.WelcomeWizardState;
import org.slf4j.Logger;
import org.slf4j.LoggerFactory;

import javax.annotation.Nullable;
import javax.swing.*;
import java.awt.*;
import java.awt.event.ActionEvent;
import java.io.File;
import java.util.Locale;
import java.util.ResourceBundle;
import java.util.concurrent.Callable;
import java.util.concurrent.TimeUnit;

/**
 * <p>Controller for the main view </p>
 * <ul>
 * <li>Handles interaction between the model and the view</li>
 * </ul>
 * <p>To allow complete separation between Model, View and Controller all interactions are handled using application events</p>
 */
public class MainController extends AbstractController implements
  GenericOpenURIEventListener,
  GenericPreferencesEventListener,
  GenericAboutEventListener,
  GenericQuitEventListener {

  private static final Logger log = LoggerFactory.getLogger(MainController.class);

  private Optional<ExchangeTickerService> exchangeTickerService = Optional.absent();

  private Optional<HardwareWalletService> hardwareWalletService = Optional.absent();

  private final BitcoinURIListeningService bitcoinURIListeningService;

  private final ListeningExecutorService handoverExecutorService = SafeExecutors.newSingleThreadExecutor("wizard-handover");

  // Keep a thread pool for transaction status checking
  private static final ListeningExecutorService transactionCheckingExecutorService = SafeExecutors.newFixedThreadPool(10, "transaction-checking");

  // Provide a separate executor service for wallet operations
  private static final ListeningExecutorService walletExecutorService = SafeExecutors.newFixedThreadPool(10, "wallet-services");

  private static final int NUMBER_OF_SECONDS_TO_WAIT_BEFORE_TRANSACTION_CHECKING = 10;

  // Keep track of other controllers for use after a preferences change
  private final HeaderController headerController;

  // Main view may be replaced during a soft shutdown
  private MainView mainView;

  // Start with the assumption that it is fine to avoid annoying "everything is OK" alert
  private RAGStatus lastExchangeSeverity = RAGStatus.GREEN;

  // Assume a password rather than a hardware wallet cipher key
  private CredentialsRequestType deferredCredentialsRequestType = CredentialsRequestType.PASSWORD;

  /**
   * @param bitcoinURIListeningService The Bitcoin URI listening service (must be present to permit a UI)
   * @param headerController           The header controller
   */
  public MainController(
    BitcoinURIListeningService bitcoinURIListeningService,
    HeaderController headerController
  ) {

    super();

    // MainController must also subscribe to ViewEvents
    ViewEvents.subscribe(this);

    Preconditions.checkNotNull(bitcoinURIListeningService, "'bitcoinURIListeningService' must be present");
    Preconditions.checkNotNull(headerController, "'headerController' must be present");

    this.bitcoinURIListeningService = bitcoinURIListeningService;
    this.headerController = headerController;

  }

  @Override
  public void unsubscribe() {
    super.unsubscribe();
    ViewEvents.unsubscribe(this);
  }

  @Subscribe
  public void onShutdownEvent(ShutdownEvent shutdownEvent) {

    log.info("Received shutdown: {}", shutdownEvent.getShutdownType());

    switch (shutdownEvent.getShutdownType()) {
      case HARD:
      case SOFT:

        // Unsubscribe views for events
        mainView.unsubscribe();

        // Unregister controllers for events
        headerController.unsubscribe();

        // Unregister this
        unsubscribe();

        shutdownCurrentWallet(shutdownEvent.getShutdownType());

        break;
      case SWITCH:
        // Do nothing - the wizard hide event triggers this process

    }

  }

  @Subscribe
  public void onWizardHideEvent(WizardHideEvent event) {

    Preconditions.checkState(SwingUtilities.isEventDispatchThread(), "This event should be running on the EDT.");

    log.debug("Wizard hide: '{}' Exit/Cancel: {}", event.getPanelName(), event.isExitCancel());

    if (!event.isExitCancel()) {

      // Successful wizard interaction

      if (WelcomeWizardState.CREATE_WALLET_REPORT.name().equals(event.getPanelName())
        || WelcomeWizardState.TREZOR_CREATE_WALLET_REPORT.name().equals(event.getPanelName())
        || WelcomeWizardState.RESTORE_WALLET_REPORT.name().equals(event.getPanelName())
        || WelcomeWizardState.RESTORE_PASSWORD_REPORT.name().equals(event.getPanelName())
        || WelcomeWizardState.WELCOME_SELECT_WALLET.name().equals(event.getPanelName())
        ) {

        // We have just finished the welcome wizard and want the credentials screen

        handoverToCredentialsWizard();
      }

      if (CredentialsState.CREDENTIALS_PRESS_CONFIRM_FOR_UNLOCK.name().equals(event.getPanelName())
        || CredentialsState.CREDENTIALS_LOAD_WALLET_REPORT.name().equals(event.getPanelName())
        ) {

        // We have just finished the credentials wizard and want the wallet details screen

        hideCredentialsWizard();
      }

      if (CredentialsState.CREDENTIALS_RESTORE.name().equals(event.getPanelName())) {

        // We are exiting the credentials wizard via the restore button and want the welcome wizard

        handoverToWelcomeWizardRestore();
      }

      if (CredentialsState.CREDENTIALS_REQUEST_CIPHER_KEY.name().equals(event.getPanelName()) ||
        CredentialsState.CREDENTIALS_REQUEST_MASTER_PUBLIC_KEY.name().equals(event.getPanelName())) {

        // We are exiting the credentials wizard as the Trezor is uninitialised and want the welcome wizard

        handoverToWelcomeWizardCreateTrezorWallet();
      }
      if (EditWalletState.EDIT_WALLET.name().equals(event.getPanelName())) {

        // We are exiting the edit wallet wizard and want the details screen to update with changes

        // Update the details screen (title etc)
        String walletName = ((EditWalletWizardModel) event.getWizardModel()).getWalletSummary().getName();
        hideEditWalletWizard(walletName);
      }

      if (ExitState.SWITCH_WALLET.equals(event.getWizardModel().getState())) {

        // We have just finished with the exit wizard and want the credentials screen

        handleSwitchWallet();
      }

      if (ExitState.CONFIRM_EXIT.equals(event.getWizardModel().getState())) {

        // We have just finished with the exit wizard and want to shut down
        CoreEvents.fireShutdownEvent(ShutdownEvent.ShutdownType.HARD);

      }

      // Do nothing other than usual wizard hide operations

    } else {

      // Shift focus depending on what was cancelled
      hideAsExitCancel(event.getPanelName());
    }
  }


  @Subscribe
  public void onSwitchWalletEvent(SwitchWalletEvent event) {

    log.debug("Switch Wallet event: '{}'", event);

    handleSwitchWallet();
  }

  /**
   * <p>Update all views to use the current configuration</p>
   *
   * @param event The change configuration event
   */
  @Subscribe
  public synchronized void onConfigurationChangedEvent(ConfigurationChangedEvent event) {

    log.debug("Received 'configuration changed' event");

    Preconditions.checkNotNull(event, "'event' must be present");

    if (mainView.isShowExitingWelcomeWizard()) {

      // Restarting the main view from a language change
      handleBasicMainViewRefresh();

    } else {

      // Restarting the main view from a configuration change
      handleFullMainViewRefresh();

    }

  }

  @Subscribe
  public void onBitcoinNetworkChangeEvent(BitcoinNetworkChangedEvent event) {

    log.trace("Received 'Bitcoin network changed' event");

    Preconditions.checkNotNull(event, "'event' must be present");
    Preconditions.checkNotNull(event.getSummary(), "'summary' must be present");

    final BitcoinNetworkSummary summary = event.getSummary();

    Preconditions.checkNotNull(summary.getSeverity(), "'severity' must be present");
    Preconditions.checkNotNull(summary.getMessageKey(), "'errorKey' must be present");
    Preconditions.checkNotNull(summary.getMessageData(), "'errorData' must be present");

    // Ensure that the header shows the header after a sync (if the configuration permits)
    if (BitcoinNetworkStatus.SYNCHRONIZED.equals(event.getSummary().getStatus())) {
      boolean viewHeader = Configurations.currentConfiguration.getAppearance().isShowBalance();
      log.debug("Firing event to header viewable to:  {}", viewHeader);
      ViewEvents.fireViewChangedEvent(ViewKey.HEADER, viewHeader);
    }

    final String localisedMessage;
    if (summary.getMessageKey().isPresent() && summary.getMessageData().isPresent()) {
      // There is a message key with data
      localisedMessage = Languages.safeText(summary.getMessageKey().get(), summary.getMessageData().get());
    } else if (summary.getMessageKey().isPresent()) {
      // There is a message key only
      localisedMessage = Languages.safeText(summary.getMessageKey().get());
    } else {
      // There is no message key so use the status only
      localisedMessage = summary.getStatus().name();
    }

    SwingUtilities.invokeLater(
      new Runnable() {
        @Override
        public void run() {
          ViewEvents.fireProgressChangedEvent(localisedMessage, summary.getPercent());

          // Ensure everyone is aware of the update
          ViewEvents.fireSystemStatusChangedEvent(localisedMessage, summary.getSeverity());
        }
      });
  }

  @Subscribe
  public void onBackupWalletLoadedEvent(BackupWalletLoadedEvent event) {
    log.trace("Received 'backup wallet loaded' event");

    Preconditions.checkNotNull(event, "'event' must be present");
    Preconditions.checkNotNull(event.getBackupLoaded(), "backup file must be present");

    final String localisedMessage = Languages.safeText(CoreMessageKey.BACKUP_WALLET_WAS_LOADED);

    ControllerEvents.fireAddAlertEvent(
      Models.newAlertModel(
        localisedMessage,
        RAGStatus.AMBER)
    );
  }

  @Subscribe
  public void onExchangeStatusChangeEvent(ExchangeStatusChangedEvent event) {

    log.trace("Received 'Exchange status changed' event");

    Preconditions.checkNotNull(event, "'event' must be present");
    Preconditions.checkNotNull(event.getSummary(), "'summary' must be present");

    ExchangeSummary summary = event.getSummary();

    if (!lastExchangeSeverity.equals(summary.getSeverity())) {

      log.debug("Event severity has changed");

      Preconditions.checkNotNull(summary.getSeverity(), "'severity' must be present");
      Preconditions.checkNotNull(summary.getMessageKey(), "'errorKey' must be present");
      Preconditions.checkNotNull(summary.getMessageData(), "'errorData' must be present");

      final String localisedMessage;
      if (summary.getMessageKey().isPresent() && summary.getMessageData().isPresent()) {
        // There is a message key with data
        localisedMessage = Languages.safeText(summary.getMessageKey().get(), summary.getMessageData().get());
      } else if (summary.getMessageKey().isPresent()) {
        // There is a message key only
        localisedMessage = Languages.safeText(summary.getMessageKey().get());
      } else {
        // There is no message key so use the status only
        localisedMessage = summary.getStatus().name();
      }

      // Action to show the "exchange settings" wizard
      AbstractAction action = new AbstractAction() {
        @Override
        public void actionPerformed(ActionEvent e) {

          ControllerEvents.fireRemoveAlertEvent();
          Panels.showLightBox(Wizards.newExchangeSettingsWizard().getWizardScreenHolder());

        }
      };
      JButton button = Buttons.newAlertPanelButton(action, MessageKey.SETTINGS, MessageKey.SETTINGS_TOOLTIP, AwesomeIcon.CHECK);

      // Provide the alert
      ControllerEvents.fireAddAlertEvent(
        Models.newAlertModel(
          localisedMessage,
          summary.getSeverity(), button)
      );
    }

  }

  @Subscribe
  public void onSecurityEvent(SecurityEvent event) {

    log.trace("Received 'security' event");

    Preconditions.checkNotNull(event, "'event' must be present");
    Preconditions.checkNotNull(event.getSummary(), "'summary' must be present");

    SecuritySummary summary = event.getSummary();

    Preconditions.checkNotNull(summary.getSeverity(), "'severity' must be present");
    Preconditions.checkNotNull(summary.getMessageKey(), "'errorKey' must be present");
    Preconditions.checkNotNull(summary.getMessageData(), "'errorData' must be present");

    final String localisedMessage;
    if (summary.getMessageKey().isPresent() && summary.getMessageData().isPresent()) {
      // There is a message key with data
      localisedMessage = Languages.safeText(summary.getMessageKey().get(), summary.getMessageData().get());
    } else if (summary.getMessageKey().isPresent()) {
      // There is a message key only
      localisedMessage = Languages.safeText(summary.getMessageKey().get());
    } else {
      // There is no message key so use the status only
      localisedMessage = summary.getSeverity().name();
    }

    switch (summary.getAlertType()) {
      case DEBUGGER_ATTACHED:
      case BACKUP_FAILED:
        // Append general security advice allowing for LTR/RTL
        ControllerEvents.fireAddAlertEvent(
          Models.newAlertModel(
            localisedMessage + " " + Languages.safeText(CoreMessageKey.SECURITY_ADVICE),
            summary.getSeverity())
        );
        break;
      case SYSTEM_TIME_DRIFT:
        // Present the localised message
        ControllerEvents.fireAddAlertEvent(
          Models.newAlertModel(
            localisedMessage,
            summary.getSeverity())
        );
        break;
      case CERTIFICATE_FAILED:
        // Create a button to the repair wallet tool
        JButton button = Buttons.newAlertPanelButton(getShowRepairWalletAction(), MessageKey.REPAIR, MessageKey.REPAIR_TOOLTIP, AwesomeIcon.MEDKIT);

        // Append general security advice allowing for LTR/RTL
        ControllerEvents.fireAddAlertEvent(
          Models.newAlertModel(
            localisedMessage + "\n" + Languages.safeText(CoreMessageKey.SECURITY_ADVICE),
            summary.getSeverity(),
            button)
        );
        break;
      default:
        throw new IllegalStateException("Unknown alert type: " + summary.getAlertType());
    }
  }

  /**
   * @param mainView The main view (the deferred credentials request type will also be set)
   */
  public void setMainView(MainView mainView) {

    this.mainView = mainView;

    log.debug("Setting MainView credentials type: {}", deferredCredentialsRequestType.name());
    mainView.setCredentialsRequestType(deferredCredentialsRequestType);

  }

  /**
   * <p>Complete tear down and rebuild of the detail screens comprising the main view</p>
   * <p>All services are restarted</p>
   * <p>The main view references remain intact</p>
   *
   * <p>This is not done through a simple SWITCH shutdown event being fire since the order
   * of shutdown is important and cannot be guaranteed otherwise.</p>
   */
  private void handleSwitchWallet() {

    // Run this in a separate thread to ensure the original event returns promptly
    // and that the switch panel view is able to close before the MainView resets
    final ListenableFuture<Boolean> future = handoverExecutorService.submit(
      new Callable<Boolean>() {

        @Override
        public Boolean call() {

          log.trace("Using switch wallet view refresh");

          // Sleep for a short time to reduce UI jolt
          Uninterruptibles.sleepUninterruptibly(500, TimeUnit.MILLISECONDS);

          // Hide the application frame to prevent user interacting with the detail
          // panels after the exit panel view has hidden
          // It is very tricky to get the timing right so hiding the UI is the safest
          // course of action here
          SwingUtilities.invokeLater(
            new Runnable() {
              @Override
              public void run() {
                // Dim the application using the glass pane
                Panels.applicationFrame.getRootPane().getGlassPane().setVisible(true);
              }
            });

          // Sleep for a short time to allow UI events to occur
          Uninterruptibles.sleepUninterruptibly(100, TimeUnit.MILLISECONDS);

          try {
            // Close the supporting services
            // This can take some time
            shutdownCurrentWallet(ShutdownEvent.ShutdownType.SWITCH);
          } catch (Exception e) {
            log.error("Failed to shutdown current wallet", e);
          }

          // Avoiding repeating latest events which will leave traces of the earlier wallet
          // on the MainView during unlock
          mainView.setRepeatLatestEvents(false);

          log.debug("Find existing wallet directories");

          // Check for any pre-existing wallets in the application directory
          File applicationDataDirectory = InstallationManager.getOrCreateApplicationDataDirectory();
          java.util.List<File> walletDirectories = WalletManager.findWalletDirectories(applicationDataDirectory);

          if (walletDirectories.isEmpty() || !Configurations.currentConfiguration.isLicenceAccepted()) {

            log.debug("No wallets in the directory or licence not accepted - showing the welcome wizard");
            mainView.setShowExitingWelcomeWizard(true);
            mainView.setShowExitingCredentialsWizard(false);

          } else {

            log.debug("Wallets are present - showing the credentials wizard");
            mainView.setShowExitingCredentialsWizard(true);
            mainView.setShowExitingWelcomeWizard(false);

          }

          log.debug("Perform MainView refresh");

          SwingUtilities.invokeLater(
            new Runnable() {
              @Override
              public void run() {
                // Switch off the background dimming and trigger the showing of the wizard
                Panels.applicationFrame.getRootPane().getGlassPane().setVisible(false);
                mainView.refresh();
                mainView.setRepeatLatestEvents(true);
              }
            });

          // Sleep for a short time to allow UI events to occur
          Uninterruptibles.sleepUninterruptibly(100, TimeUnit.MILLISECONDS);

          return true;
        }
      });

    Futures.addCallback(
      future, new FutureCallback<Boolean>() {
        @Override
        public void onSuccess(@Nullable Boolean result) {

          // We successfully switched the wallet

        }

        @Override
        public void onFailure(Throwable t) {

          // Show the application frame to provide some assistance to user
          SwingUtilities.invokeLater(
            new Runnable() {
              @Override
              public void run() {
                Panels.applicationFrame.setVisible(false);
              }
            });

          // Sleep for a short time to allow UI events to occur
          Uninterruptibles.sleepUninterruptibly(100, TimeUnit.MILLISECONDS);

          // Use the generic handler since we're all over the place at this point
          ExceptionHandler.handleThrowable(t);

        }

      }

    );


  }

  /**
   * Handles the process of shutting down the current wallet support services
   */

  private void shutdownCurrentWallet(ShutdownEvent.ShutdownType shutdownType) {

    log.debug("Shutdown current wallet...");

    if (!shutdownType.equals(ShutdownEvent.ShutdownType.SWITCH)) {
      // Hide the UI if not switching
      shutdownMainView();
    }

    // Provide a graceful shutdown of the relevant core services in the correct order
    CoreServices.shutdownNow(shutdownType);

    // Close the current wallet
    WalletManager.INSTANCE.shutdownNow(shutdownType);

    // Close the backup manager for the wallet
    BackupManager.INSTANCE.shutdownNow();

    // Close the installation manager
    InstallationManager.shutdownNow(shutdownType);

  }

  /**
   * Shutdown the MainView and dispose of the main application frame
   */
  private void shutdownMainView() {

    // Dispose of the main view and all its attendant references
    log.debug("Disposing of MainView");
    SwingUtilities.invokeLater(
      new Runnable() {
        @Override
        public void run() {
          Panels.hideLightBoxIfPresent();
          Panels.applicationFrame.dispose();
        }
      });

    // Remove the reference
    mainView = null;

    // Sleep for a short time to allow UI events to occur
    Uninterruptibles.sleepUninterruptibly(100, TimeUnit.MILLISECONDS);

  }

  /**
   * <p>Complete tear down and rebuild of the detail screens comprising the main view</p>
   * <p>Non-Bitcoin services are restarted</p>
   * <p>The main view references remain intact</p>
   */
  private void handleFullMainViewRefresh() {

    log.debug("Using full view refresh (configuration change)");

    // Switch the exchange ticker service before the UI to ensure the
    // exchange rate provider is rendered correctly
    handleExchange();

    // Ensure the Swing thread can perform a complete refresh
    SwingUtilities.invokeLater(
      new Runnable() {
        public void run() {

          // Switch the theme before any other UI building takes place
          handleTheme();

          // Rebuild MainView contents
          handleLocale();

          // Force a frame redraw
          Panels.applicationFrame.invalidate();

          // Rebuild the detail views and alert panels
          mainView.refresh();

          // Show the current detail screen
          Screen screen = Screen.valueOf(Configurations.currentConfiguration.getAppearance().getCurrentScreen());
          ViewEvents.fireShowDetailScreenEvent(screen);

          // Trigger the alert panels to refresh
          headerController.refresh();

        }
      });

    // Restart the hardware wallet service (devices may have changed)
    handleHardwareWallets();

    // Check for system time drift (runs in the background)
    handleSystemTimeDrift();

  }

  /**
   * <p>Partial rebuild of the detail screens comprising the main view</p>
   * <p>The main view references remain intact</p>
   */
  private void handleBasicMainViewRefresh() {

    log.debug("Using simplified view refresh (language change)");

    // Ensure the Swing thread can perform a complete refresh
    SwingUtilities.invokeLater(
      new Runnable() {
        public void run() {

          // Switch the theme before any other UI building takes place
          handleTheme();

          // Rebuild MainView contents
          handleLocale();

          // Force a frame redraw
          Panels.applicationFrame.invalidate();

          // Rebuild the detail views and alert panels
          mainView.refresh();

        }
      });
  }

  @Override
  public void onAboutEvent(GenericAboutEvent event) {

    if (WalletManager.INSTANCE.getCurrentWalletSummary().isPresent()) {

      // Show the About screen
      Panels.showLightBox(Wizards.newAboutWizard().getWizardScreenHolder());

    }
  }

  @Subscribe
  @Override
  public void onOpenURIEvent(GenericOpenURIEvent event) {

    // Validate the data
    final BitcoinURI bitcoinURI;
    try {
      bitcoinURI = new BitcoinURI(event.getURI().toString());
    } catch (BitcoinURIParseException e) {
      // Quietly ignore
      return;
    }

    Optional<AlertModel> alertModel = Models.newBitcoinURIAlertModel(bitcoinURI);

    // If there is sufficient information in the Bitcoin URI display it to the user as an alert
    if (alertModel.isPresent()) {

      // Add the alert
      ControllerEvents.fireAddAlertEvent(alertModel.get());
    }

  }

  @Override
  public void onPreferencesEvent(GenericPreferencesEvent event) {

    if (WalletManager.INSTANCE.getCurrentWalletSummary().isPresent()) {
      SwingUtilities.invokeLater(
        new Runnable() {
          @Override
          public void run() {
            // Show the Preferences screen
            ViewEvents.fireShowDetailScreenEvent(Screen.SETTINGS);
          }
        });
    }

  }

  @Override
  public void onQuitEvent(GenericQuitEvent event, GenericQuitResponse response) {

    log.debug("Received quit event (close button). Initiating hard shutdown...");
    CoreEvents.fireShutdownEvent(ShutdownEvent.ShutdownType.HARD);

  }

  /**
   * Make sure that when a transaction is successfully created its 'metadata' is stored in a transactionInfo
   *
   * @param transactionCreationEvent The transaction creation event from the EventBus
   */
  @Subscribe
  public void onTransactionCreationEvent(TransactionCreationEvent transactionCreationEvent) {

    initiateDelayedTransactionStatusCheck(transactionCreationEvent);

    // Only store successful transactions
    if (!transactionCreationEvent.isTransactionCreationWasSuccessful()) {
      return;
    }

    // Create a transactionInfo to match the event created
    TransactionInfo transactionInfo = new TransactionInfo();
    transactionInfo.setHash(transactionCreationEvent.getTransactionId());
    String note = transactionCreationEvent.getNotes().or("");
    transactionInfo.setNote(note);

    // Append miner's fee info
    log.debug("Transaction creation event with mining fee of {}", transactionCreationEvent.getMiningFeePaid());
    transactionInfo.setMinerFee(transactionCreationEvent.getMiningFeePaid());

    // Append client fee info
    transactionInfo.setClientFee(transactionCreationEvent.getClientFeePaid());

    // Set the fiat payment amount
    transactionInfo.setAmountFiat(transactionCreationEvent.getFiatPayment().orNull());

    // Set whether the transaction was created in this copy of MBHD
    // This is a copy of the TransactionConfidence.Source which does not survive a repair wallet.
    transactionInfo.setSentBySelf(transactionCreationEvent.isSentByMe());

    WalletService walletService = CoreServices.getCurrentWalletService().get();
    walletService.addTransactionInfo(transactionInfo);
    log.debug("Added transactionInfo {} to walletService {}", transactionInfo, walletService);
    try {
      walletService.writePayments();
    } catch (PaymentsSaveException pse) {
      ExceptionHandler.handleThrowable(pse);
    }
  }

  /**
   * Respond to a hardware wallet system event
   *
   * @param event The event
   */
  @Subscribe
  public void onHardwareWalletEvent(final HardwareWalletEvent event) {

    log.debug("Received hardware event: '{}'", event.getEventType().name());

    // Quick check for relevancy
    switch (event.getEventType()) {
      case SHOW_DEVICE_STOPPED:
      case SHOW_DEVICE_DETACHED:
        // Rely on the hardware wallet wizard to inform the user
        // An alert tends to stack and gets messy/irrelevant
        deferredCredentialsRequestType = CredentialsRequestType.PASSWORD;
        break;
      case SHOW_DEVICE_FAILED:
      case SHOW_DEVICE_READY:
        // Show an alert if the Trezor connects when
        // - there is a current wallet
        // - the current wallet is not the same "hard" Trezor wallet
        Optional<WalletSummary> walletSummary = WalletManager.INSTANCE.getCurrentWalletSummary();
<<<<<<< HEAD
        if (walletSummary.isPresent()
          && !WalletType.TREZOR_HARD_WALLET.equals(walletSummary.get().getWalletType())
          ) {

          // TODO Currently getting a false positive due to FEST test use of WalletManager
          // during fixture creation

          log.debug("Trezor attached during an unlocked soft wallet session - showing alert");

          SwingUtilities.invokeLater(
            new Runnable() {
              @Override
              public void run() {
                // Attempt to create a suitable alert model in addition to view event
                AlertModel alertModel = Models.newHardwareWalletAlertModel(event);
                ControllerEvents.fireAddAlertEvent(alertModel);
=======
        if (walletSummary.isPresent()) {
          boolean showAlert = false;
          if (!WalletType.TREZOR_HARD_WALLET.equals(walletSummary.get().getWalletType())) {
            // Not currently using a Trezor hard wallet so show the alert
            showAlert = true;
          } else {
            Optional<HardwareWalletService> hardwareWalletService1 = CoreServices.getOrCreateHardwareWalletService();
            if (hardwareWalletService1.isPresent() ) {
              Optional<Features> features = hardwareWalletService1.get().getContext().getFeatures();
              String currentWalletName = walletSummary.get().getName();
              if (features.isPresent() && !features.get().getDeviceId().equals(currentWalletName)) {
                // The newly plugged in Trezor is a different one
                showAlert = true;
>>>>>>> 3036006e
              }
            }
          }

          if (showAlert) {
            SwingUtilities.invokeLater(
                    new Runnable() {
                      @Override
                      public void run() {
                        // Attempt to create a suitable alert model in addition to view event
                        AlertModel alertModel = Models.newHardwareWalletAlertModel(event);
                        ControllerEvents.fireAddAlertEvent(alertModel);
                      }
                    });
          }
        }
        // Set the deferred credentials request type
        deferredCredentialsRequestType = CredentialsRequestType.TREZOR;
        break;
      default:
        // The AbstractHardwareWalletWizard handles everything when a wizard is showing
        return;
    }

    log.debug("Selected deferred credentials type: {}", deferredCredentialsRequestType);

    // Set the credentials immediately if possible so that MainView.refresh() works correctly
    if (mainView != null) {
      mainView.setCredentialsRequestType(deferredCredentialsRequestType);
    }

  }

  /**
   * @return An action to show the "repair wallet" tool
   */
  private AbstractAction getShowRepairWalletAction() {
    return new AbstractAction() {
      @Override
      public void actionPerformed(ActionEvent e) {

        Panels.showLightBox(Wizards.newRepairWalletWizard().getWizardScreenHolder());
      }
    };
  }

  /**
   * @return An action to show the help screen for 'spendable balance may be lower"
   */
  private AbstractAction getShowHelpAction() {
    return new AbstractAction() {
      @Override
      public void actionPerformed(ActionEvent e) {

        // TODO show the 'spendable balance may be lower' help screen when it is written
        ViewEvents.fireShowDetailScreenEvent(Screen.HELP);
      }
    };
  }

  /**
   * Handles the changes to the exchange ticker service
   */
  private void handleExchange() {

    BitcoinConfiguration bitcoinConfiguration = Configurations.currentConfiguration.getBitcoin();
    ExchangeKey exchangeKey;
    try {
      exchangeKey = ExchangeKey.valueOf(bitcoinConfiguration.getCurrentExchange());
    } catch (IllegalArgumentException e) {
      // Exchange in configuration is not supported
      exchangeKey = ExchangeKey.NONE;
      Configurations.currentConfiguration.getBitcoin().setCurrentExchange(exchangeKey.name());
      Configurations.persistCurrentConfiguration();
    }

    if (ExchangeKey.OPEN_EXCHANGE_RATES.equals(exchangeKey)) {
      if (bitcoinConfiguration.getExchangeApiKeys().containsKey(ExchangeKey.OPEN_EXCHANGE_RATES.name())) {
        String apiKey = Configurations.currentConfiguration.getBitcoin().getExchangeApiKeys().get(ExchangeKey.OPEN_EXCHANGE_RATES.name());
        exchangeKey.getExchange().get().getExchangeSpecification().setApiKey(apiKey);
      }
    }

    // Stop (with block) any existing exchange ticker service
    if (exchangeTickerService.isPresent()) {
      exchangeTickerService.get().shutdownNow(ShutdownEvent.ShutdownType.HARD);
    }

    // Create and start the exchange ticker service
    exchangeTickerService = Optional.of(CoreServices.createAndStartExchangeService(bitcoinConfiguration));

  }

  /**
   * Handles the changes to the theme
   */
  private void handleTheme() {

    Theme newTheme = ThemeKey.valueOf(Configurations.currentConfiguration.getAppearance().getCurrentTheme()).theme();
    Themes.switchTheme(newTheme);

  }

  /**
   * Handles the changes to the locale (resource bundle change, frame locale, component orientation etc)
   */
  private void handleLocale() {

    // Get the current locale
    Locale locale = Configurations.currentConfiguration.getLocale();

    log.debug("Setting application frame to locale '{}'", locale);

    // Ensure the resource bundle is reset
    ResourceBundle.clearCache();

    // Update the frame to allow for LTR or RTL transition
    Panels.applicationFrame.setLocale(locale);

    // Ensure LTR and RTL language formats are in place
    Panels.applicationFrame.applyComponentOrientation(ComponentOrientation.getOrientation(locale));

  }

  /**
   * <p>Start the backup manager</p>
   */
  private void handleBackupManager() {

    // Locate the installation directory
    File applicationDataDirectory = InstallationManager.getOrCreateApplicationDataDirectory();

    // Initialise backup (must be before Bitcoin network starts and on the main thread)
    Optional<File> cloudBackupLocation = Optional.absent();
    if (Configurations.currentConfiguration != null) {
      String cloudBackupLocationString = Configurations.currentConfiguration.getAppearance().getCloudBackupLocation();
      if (cloudBackupLocationString != null && !"".equals(cloudBackupLocationString)) {
        File cloudBackupLocationAsFile = new File(cloudBackupLocationString);
        if (cloudBackupLocationAsFile.exists()) {
          cloudBackupLocation = Optional.of(cloudBackupLocationAsFile);
        }
      }
    }

    BackupManager.INSTANCE.initialise(applicationDataDirectory, cloudBackupLocation);
    BackupService backupService = CoreServices.getOrCreateBackupService();
    backupService.start();

  }

  /**
   * <p>Show any command line Bitcoin URI alerts (UI)</p>
   */
  private void handleBitcoinURIAlert() {

    // Check for Bitcoin URI on the command line
    Optional<BitcoinURI> bitcoinURI = bitcoinURIListeningService.getBitcoinURI();

    if (bitcoinURI.isPresent()) {

      // Attempt to create an alert model from the Bitcoin URI
      Optional<AlertModel> alertModel = Models.newBitcoinURIAlertModel(bitcoinURI.get());

      // If successful the fire the event
      if (alertModel.isPresent()) {
        ControllerEvents.fireAddAlertEvent(alertModel.get());
      }

    }
  }

  /**
   * <p>Restart the hardware wallet service if necessary and subscribe to hardware wallet events</p>
   */
  public void handleHardwareWallets() {

    boolean isServiceAllowed = false;

    // Determine if at least one hardware wallet is selected
    if (Configurations.currentConfiguration.isTrezor()) {
      isServiceAllowed = true;
    }

    // Check if the service is running and is allowed
    if (hardwareWalletService.isPresent() && !isServiceAllowed) {

      // Stop the service, all listeners and clear the CoreServices reference
      CoreServices.stopHardwareWalletService();

      // Clear our reference
      hardwareWalletService = Optional.absent();

      return;
    }

    // Service is allowed and may need to be started
    // If it is present then it is already started
    if (!hardwareWalletService.isPresent()) {

      hardwareWalletService = CoreServices.getOrCreateHardwareWalletService();

      if (hardwareWalletService.isPresent()) {

        // (Re)subscribe to hardware wallet events
        // This is required in case the user stops and starts the
        // hardware wallet service during a session
        HardwareWalletEvents.subscribe(this);

        // Start the service
        hardwareWalletService.get().start();

        log.info("Started hardware wallet service");

      }

    }

  }

  /**
   * <p>Performs a system time check against an internet time source over NTP
   * If the system time has drifted then blocks will be rejected and the
   * balance will be wrong</p>
   */
  private void handleSystemTimeDrift() {

    // Check time is not more than 60 min off (60 x 60 x 1000)
    // in either direction
    final ListenableFuture<Integer> driftFuture = Dates.calculateDriftInMillis("pool.ntp.org");
    Futures.addCallback(
      driftFuture, new FutureCallback<Integer>() {
        @Override
        public void onSuccess(@Nullable Integer result) {

          if (result != null && Math.abs(result) > 3_600_000) {
            log.warn("System time is adrift by: {} min(s)", result / 60_000);
            // Issue the alert
            CoreEvents.fireSecurityEvent(SecuritySummary.newSystemTimeDrift());
          } else {
            log.debug("System time drift is within limits");
          }

        }

        @Override
        public void onFailure(Throwable t) {

          // Problem encountered - user won't be able to fix it
          log.warn("System drift check timed out: '{}'", t.getMessage());

        }
      });

  }

  private void hideAsExitCancel(String panelName) {

    // The exit dialog state is determined by the radio button selection
    if (ExitState.CONFIRM_EXIT.name().equals(panelName)
      || ExitState.SWITCH_WALLET.name().equals(panelName)) {
      mainView.sidebarRequestFocus();
    }

    // The detail screens do not have an intuitive way to capture focus
    // we rely on CTRL+TAB to relocate the focus with keyboard

  }

  private void hideEditWalletWizard(String walletName) {

    mainView.sidebarWalletName(walletName);

  }

  /**
   * Welcome wizard has created a new wallet so hand over to the credentials wizard for access
   */
  private void handoverToCredentialsWizard() {

    log.debug("Hand over to credentials wizard");

    // Handover
    mainView.setShowExitingWelcomeWizard(false);
    mainView.setShowExitingCredentialsWizard(true);
    mainView.setCredentialsRequestType(deferredCredentialsRequestType);

    // Use a new thread to handle the new wizard so that the handover can complete
    // hiding the existing wizard before drawing the replacement
    handoverExecutorService.execute(
      new Runnable() {
        @Override
        public void run() {

          // Allow time for the other wizard to finish hiding (200ms is the minimum)
          Uninterruptibles.sleepUninterruptibly(200, TimeUnit.MILLISECONDS);

          // Must execute on the EDT
          SwingUtilities.invokeLater(
            new Runnable() {
              @Override
              public void run() {

                // Start building the wizard on the EDT to ensure darkened background remains
                final CredentialsWizard credentialsWizard = Wizards.newExitingCredentialsWizard(deferredCredentialsRequestType);

                log.debug("Forcing hide of existing light box");
                Panels.hideLightBoxIfPresent();

                log.debug("Showing exiting credentials wizard after handover");
                Panels.showLightBox(credentialsWizard.getWizardScreenHolder());

              }
            });

        }
      });

  }


  /**
   * Credentials wizard needs to perform a restore so hand over to the welcome wizard
   */
  private void handoverToWelcomeWizardRestore() {

    log.debug("Hand over to welcome wizard (restore wallet)");

    // Handover
    mainView.setShowExitingWelcomeWizard(true);
    mainView.setShowExitingCredentialsWizard(false);

    // Determine if we are in Trezor mode for the welcome wizard
    WelcomeWizardMode mode = CredentialsRequestType.TREZOR.equals(deferredCredentialsRequestType) ? WelcomeWizardMode.TREZOR : WelcomeWizardMode.STANDARD;

    // For soft wallets the restore goes to the select wallet screen, for Trezor hard wallets go directly to the restore
    final WelcomeWizardState initialState = WelcomeWizardMode.STANDARD.equals(mode) ? WelcomeWizardState.WELCOME_SELECT_WALLET : WelcomeWizardState.RESTORE_WALLET_SELECT_BACKUP;
    // Start building the wizard on the EDT to prevent UI updates
    final WelcomeWizard welcomeWizard = Wizards.newExitingWelcomeWizard(
      initialState, mode
    );

    // Use a new thread to handle the new wizard so that the handover can complete
    handoverExecutorService.execute(
      new Runnable() {
        @Override
        public void run() {

          // Allow time for the other wizard to finish hiding (200ms is the minimum)
          Uninterruptibles.sleepUninterruptibly(200, TimeUnit.MILLISECONDS);

          // Must execute on the EDT
          SwingUtilities.invokeLater(
            new Runnable() {
              @Override
              public void run() {

                Panels.hideLightBoxIfPresent();

                log.debug("Showing exiting welcome wizard after handover");
                Panels.showLightBox(welcomeWizard.getWizardScreenHolder());

              }
            });

        }
      });

  }

  /**
   * Credentials wizard needs to perform a create new Trezor wallet over to the welcome wizard
   */
  private void handoverToWelcomeWizardCreateTrezorWallet() {

    log.debug("Hand over to welcome wizard (create Trezor wallet)");

    // Handover
    mainView.setShowExitingWelcomeWizard(true);
    mainView.setShowExitingCredentialsWizard(false);

    // Start building the wizard on the EDT to prevent UI updates
    final WelcomeWizard welcomeWizard = Wizards.newExitingWelcomeWizard(
      WelcomeWizardState.TREZOR_CREATE_WALLET_PREPARATION, WelcomeWizardMode.TREZOR
    );

    // Use a new thread to handle the new wizard so that the handover can complete
    handoverExecutorService.execute(
      new Runnable() {
        @Override
        public void run() {

          // Allow time for the other wizard to finish hiding (200ms is the minimum)
          Uninterruptibles.sleepUninterruptibly(200, TimeUnit.MILLISECONDS);

          // Must execute on the EDT
          SwingUtilities.invokeLater(
            new Runnable() {
              @Override
              public void run() {

                Panels.hideLightBoxIfPresent();

                log.debug("Showing exiting welcome wizard after handover");
                Panels.showLightBox(welcomeWizard.getWizardScreenHolder());

              }
            });

        }
      });

  }

  /**
   * Credentials wizard has hidden
   */
  private void hideCredentialsWizard() {

    log.debug("Wallet unlocked. Starting services...");

    // No wizards on further refreshes
    mainView.setShowExitingWelcomeWizard(false);
    mainView.setShowExitingCredentialsWizard(false);

    mainView.refresh();

    // Allow time for MainView to refresh
    Uninterruptibles.sleepUninterruptibly(100, TimeUnit.MILLISECONDS);

    // Start the backup manager
    log.debug("Starting backup manager...");
    handleBackupManager();

    // Get the current wallet summary
    Optional<WalletSummary> walletSummary = WalletManager.INSTANCE.getCurrentWalletSummary();
    mainView.sidebarWalletName(walletSummary.get().getName());

    // Start the wallet service
    log.debug("Starting wallet service...");
    CoreServices.getOrCreateWalletService(walletSummary.get().getWalletId());

    // Record this in the history
    CoreServices.logHistory(Languages.safeText(MessageKey.HISTORY_WALLET_OPENED, walletSummary.get().getName()));

    // Show the initial detail screen
    Screen screen = Screen.valueOf(Configurations.currentConfiguration.getAppearance().getCurrentScreen());
    ViewEvents.fireShowDetailScreenEvent(screen);

    // Don't hold up the UI thread with these background operations
    walletExecutorService.submit(
      new Runnable() {
        @Override
        public void run() {
          try {

            // Get a ticker going
            log.debug("Starting exchange...");
            handleExchange();

            // Check for system time drift (runs in the background)
            log.debug("Check for system time drift...");
            handleSystemTimeDrift();

            // Check for Bitcoin URIs
            log.debug("Check for Bitcoin URIs...");
            handleBitcoinURIAlert();

          } catch (Exception e) {
            // TODO localise and put on UI via an alert
            log.error("Services did not start ok. Error was {}", e.getClass().getCanonicalName() + " " + e.getMessage(), e);
          }
        }
      });
  }

  /**
   * When a transaction is created, fire off a delayed check of the transaction confidence/ network status
   *
   * @param transactionCreationEvent The transaction creation event from the EventBus
   */
  private void initiateDelayedTransactionStatusCheck(final TransactionCreationEvent transactionCreationEvent) {

    transactionCheckingExecutorService.submit(
      new Runnable() {

        @Override
        public void run() {
          log.debug("Performing delayed status check on transaction '" + transactionCreationEvent.getTransactionId() + "'");
          // Wait for a while to let the Bitcoin network respond to the tx being sent
          Uninterruptibles.sleepUninterruptibly(NUMBER_OF_SECONDS_TO_WAIT_BEFORE_TRANSACTION_CHECKING, TimeUnit.SECONDS);

          // See if the transaction has a RAGStatus if red.
          // This could be the tx has not been transmitted ok or is only seen by zero or one peers.
          // In this case the user will not have access to the tx change and notify them with a warning alert
          WalletService currentWalletService = CoreServices.getCurrentWalletService().get();
          if (currentWalletService != null) {
            java.util.List<PaymentData> paymentDataList = currentWalletService.getPaymentDataList();
            if (paymentDataList != null) {
              for (PaymentData paymentData : paymentDataList) {
                PaymentStatus status = paymentData.getStatus();
                if (status.getStatus().equals(RAGStatus.RED)) {
                  JButton button = Buttons.newAlertPanelButton(getShowHelpAction(), MessageKey.DETAILS, MessageKey.DETAILS_TOOLTIP, AwesomeIcon.QUESTION);

                  // The transaction has not been sent correctly, or change is not spendable, throw a warning alert
                  AlertModel alertModel = Models.newAlertModel(Languages.safeText(MessageKey.SPENDABLE_BALANCE_IS_LOWER), RAGStatus.AMBER, button);
                  ViewEvents.fireAlertAddedEvent(alertModel);
                }
              }
            }
          }
        }
      });

  }

  /**
   * @return The deferred credentials request type
   */
  public CredentialsRequestType getDeferredCredentialsRequestType() {
    return deferredCredentialsRequestType;
  }
}<|MERGE_RESOLUTION|>--- conflicted
+++ resolved
@@ -2,6 +2,7 @@
 
 import com.google.common.base.Optional;
 import com.google.common.base.Preconditions;
+import com.google.common.collect.Lists;
 import com.google.common.eventbus.Subscribe;
 import com.google.common.util.concurrent.*;
 import org.bitcoinj.uri.BitcoinURI;
@@ -25,11 +26,7 @@
 import org.multibit.hd.core.utils.Dates;
 import org.multibit.hd.hardware.core.HardwareWalletService;
 import org.multibit.hd.hardware.core.events.HardwareWalletEvent;
-<<<<<<< HEAD
-import org.multibit.hd.hardware.core.events.HardwareWalletEvents;
-=======
 import org.multibit.hd.hardware.core.messages.Features;
->>>>>>> 3036006e
 import org.multibit.hd.ui.events.controller.ControllerEvents;
 import org.multibit.hd.ui.events.view.SwitchWalletEvent;
 import org.multibit.hd.ui.events.view.ViewEvents;
@@ -853,24 +850,6 @@
         // - there is a current wallet
         // - the current wallet is not the same "hard" Trezor wallet
         Optional<WalletSummary> walletSummary = WalletManager.INSTANCE.getCurrentWalletSummary();
-<<<<<<< HEAD
-        if (walletSummary.isPresent()
-          && !WalletType.TREZOR_HARD_WALLET.equals(walletSummary.get().getWalletType())
-          ) {
-
-          // TODO Currently getting a false positive due to FEST test use of WalletManager
-          // during fixture creation
-
-          log.debug("Trezor attached during an unlocked soft wallet session - showing alert");
-
-          SwingUtilities.invokeLater(
-            new Runnable() {
-              @Override
-              public void run() {
-                // Attempt to create a suitable alert model in addition to view event
-                AlertModel alertModel = Models.newHardwareWalletAlertModel(event);
-                ControllerEvents.fireAddAlertEvent(alertModel);
-=======
         if (walletSummary.isPresent()) {
           boolean showAlert = false;
           if (!WalletType.TREZOR_HARD_WALLET.equals(walletSummary.get().getWalletType())) {
@@ -884,12 +863,17 @@
               if (features.isPresent() && !features.get().getDeviceId().equals(currentWalletName)) {
                 // The newly plugged in Trezor is a different one
                 showAlert = true;
->>>>>>> 3036006e
               }
             }
           }
 
           if (showAlert) {
+
+            // TODO Currently getting a false positive due to FEST test use of WalletManager
+            // during fixture creation
+
+            log.debug("Trezor attached during an unlocked soft wallet session - showing alert");
+
             SwingUtilities.invokeLater(
                     new Runnable() {
                       @Override
